--- conflicted
+++ resolved
@@ -1,51 +1,3 @@
-<<<<<<< HEAD
-{
-	"version": "0.7.3",
-	"description": "An unofficial .Net API wrapper for the Discord client.",
-	"authors": [ "RogueException" ],
-	"tags": [ "discord", "discordapp" ],
-	"projectUrl": "https://github.com/RogueException/Discord.Net",
-	"licenseUrl": "http://opensource.org/licenses/MIT",
-	"repository": {
-		"type": "git",
-		"url": "git://github.com/RogueException/Discord.Net"
-	},
-	"compilationOptions": {
-		"allowUnsafe": true
-	},
-	"configurations": {
-		"FullDebug": {
-			"compilationOptions": {
-				"define": [ "DEBUG", "TRACE", "TEST_RESPONSES" ]
-			}
-		}
-	},
-
-	"dependencies": {
-		"Newtonsoft.Json": "7.0.1"
-	},
-
-	"frameworks": {
-		"net45": {
-			"dependencies": {
-				"RestSharp": "105.2.3",
-				"WebSocketSharp": "1.0.3-rc9"
-			},
-			"frameworkAssemblies": {
-				"System.Net.Http": "4.0.0.0"
-			}
-		},
-		"dnx451": {
-			"dependencies": {
-				"RestSharp": "105.2.3",
-				"WebSocketSharp": "1.0.3-rc9"
-			},
-			"frameworkAssemblies": {
-				"System.Net.Http": "4.0.0.0"
-			}
-		}
-	}
-=======
 ﻿{
   "version": "0.8.0-beta1",
   "description": "An unofficial .Net API wrapper for the Discord client.",
@@ -93,5 +45,4 @@
       }
     }
   }
->>>>>>> b18bd752
 }